--- conflicted
+++ resolved
@@ -436,25 +436,10 @@
     core.debug(`Found [${searchResult.total_count}] code search results`)
     return searchResult
   } catch (error) {
-<<<<<<< HEAD
     core.info(`executeCodeSearch: catch! Error is: ${error}`)
     if ((error as Error).message.includes('SecondaryRateLimit detected for request')) {
       checkRateLimits(client, isEnterpriseServer)
       return executeCodeSearch(client, searchQuery, isEnterpriseServer, retryCount + 1)
-=======
-    core.info(`executeCodeSearch: catch!`)
-    if (
-      (error as Error).message.includes(
-        'SecondaryRateLimit detected for request'
-      )
-    ) {
-      return executeCodeSearch(
-        client,
-        searchQuery,
-        isEnterpriseServer,
-        retryCount + 1
-      )
->>>>>>> 9de86f3f
     } else {
       core.info(`Error executing code search: ${error}`)
       throw error
