--- conflicted
+++ resolved
@@ -2,11 +2,7 @@
 
 [![OpenSSF Scorecard](https://api.securityscorecards.dev/projects/github.com/devops-actions/load-available-actions/badge)](https://api.securityscorecards.dev/projects/github.com/devops-actions/load-available-actions) [![OpenSSF Best Practices](https://bestpractices.coreinfrastructure.org/projects/6813/badge)](https://bestpractices.coreinfrastructure.org/projects/6813)
 
-<<<<<<< HEAD
 Load all actions and reusable workflows stored in the current organization, by calling the GitHub API with an Access Token and find the `action.yml` or `action.yaml` file in the root of all repositories in the user account or organization.
-=======
-Load all actions and reusable workflows stored in the current organization, by calling the REST API with an Access Token and find the `action.yml` or `action.yaml` file in the root of all repositories in the user account or organization.
->>>>>>> 9600492d
 
 The output is stored in a file with the name `actions`, which can be retrieved in another action with `${{ steps.<step id>.outputs.outputFilename }}`.
 
